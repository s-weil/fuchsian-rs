use super::{
    basics::{Drawable2d, EuclideanCircle, Mid},
    boundary::BoundaryPoint,
};
use crate::{
    algebraic_extensions::{AddIdentity, MulIdentity, Numeric, NumericAddIdentity},
    group_action::{Action, SpecialLinear},
    moebius::MoebiusTransformation,
    NUMERIC_THRESHOLD,
};
use num_complex::Complex;
use std::ops::Div;

/// A [`HoroCycle`](https://en.wikipedia.org/wiki/Horocycle) in the hyperbolic space
/// is in general defined as the level set of a [`Busemann function`](https://en.wikipedia.org/wiki/Busemann_function) of a boundary point `$\xi$`,
/// For simplicity we avoid this definition and use of the geometric outcomes in the (Poincare) upper half plane (within C), namely:
/// - $H_t$, a line parallel to the real axis at Euclidean height $t$ corresponding to the level set $Im(z) = t$, or,
/// - an Eucldiean circle tangent to the real axis
pub enum GeometricHorocCycle<T> {
    /// A half-circle with center on the real axis within C
    TangencyCircle(TangencyCircle<T>),
    /// $H_t$ A half-line (level set Im(z) = t) perpendicular to the real axis within C
    Line(T),
}

impl<T> GeometricHorocCycle<T> {
    pub fn new(t: T) -> Self {
        Self::Line(t)
    }

    pub fn boundary_point(&self) -> BoundaryPoint<T>
    where
        T: Clone,
    {
        match self {
            Self::Line(_) => BoundaryPoint::Infinity,
            Self::TangencyCircle(TangencyCircle { boundary, .. }) => {
                BoundaryPoint::Regular(boundary.clone())
            }
        }
    }
}

impl<T> Default for GeometricHorocCycle<T>
where
    T: MulIdentity,
{
    fn default() -> Self {
        GeometricHorocCycle::Line(MulIdentity::one())
    }
}

pub struct TangencyCircle<T> {
    /// The `touchpoint` at infinity.
    boundary: T,
    diameter: T,
}

impl<T> PartialEq for TangencyCircle<T>
where
    T: PartialEq,
{
    fn eq(&self, other: &Self) -> bool {
        self.boundary == other.boundary && self.diameter == other.diameter
    }
}
impl<T> Eq for TangencyCircle<T> where TangencyCircle<T>: PartialEq {}
impl<T> Clone for TangencyCircle<T>
where
    T: Clone,
{
    fn clone(&self) -> TangencyCircle<T> {
        TangencyCircle {
            boundary: self.boundary.clone(),
            diameter: self.diameter.clone(),
        }
    }
}

impl<T> From<&TangencyCircle<T>> for EuclideanCircle<T>
where
    T: Clone + Mid + AddIdentity,
{
    fn from(circle: &TangencyCircle<T>) -> Self {
        let zero: T = AddIdentity::zero();
        let radius = zero.mid(&circle.diameter);
        let center = Complex::<T>::new(circle.boundary.clone(), radius.clone());
        EuclideanCircle { center, radius }
    }
}

impl<T> PartialEq for GeometricHorocCycle<T>
where
    TangencyCircle<T>: PartialEq,
    T: PartialEq,
{
    fn eq(&self, other: &Self) -> bool {
        match (self, other) {
            (GeometricHorocCycle::Line(t), GeometricHorocCycle::Line(s)) => s == t,
            (GeometricHorocCycle::TangencyCircle(t), GeometricHorocCycle::TangencyCircle(s)) => {
                s == t
            }
            _ => false,
        }
    }
}
impl<T> Eq for GeometricHorocCycle<T> where GeometricHorocCycle<T>: PartialEq {}
impl<T> Clone for GeometricHorocCycle<T>
where
    T: Clone,
    TangencyCircle<T>: Clone,
{
    fn clone(&self) -> GeometricHorocCycle<T> {
        match self {
            GeometricHorocCycle::Line(t) => GeometricHorocCycle::Line(t.clone()),
            GeometricHorocCycle::TangencyCircle(t) => {
                GeometricHorocCycle::TangencyCircle(t.clone())
            }
        }
    }
}

/// Implement Action for Moebius transformations on the boundary.
impl<T> Action<GeometricHorocCycle<T>> for MoebiusTransformation<T>
where
    MoebiusTransformation<T>: SpecialLinear<T> + Action<BoundaryPoint<T>>,
    T: Numeric + Copy + NumericAddIdentity + Div<Output = T> + MulIdentity,
{
    fn map(&self, x: &GeometricHorocCycle<T>) -> GeometricHorocCycle<T> {
        match x {
            GeometricHorocCycle::Line(t) => {
                // See Dal'bo Lemma 3.19, page 30
                if self.c.is_zero(Some(NUMERIC_THRESHOLD)) {
                    // BoundaryPoint::infty is one fixed point
                    if (self.a + (-self.d)).is_zero(Some(NUMERIC_THRESHOLD)) {
                        GeometricHorocCycle::Line(*t)
                    } else {
                        // let other_fixed_point = self.a * self.b  / (1 - self.a * self.a);
                        let height = self.a * self.a * *t;
                        GeometricHorocCycle::Line(height)
                    }
                } else {
                    let one: T = MulIdentity::one();
                    let diameter = one / (*t * self.c * self.c);
                    let circle = TangencyCircle {
                        boundary: self.a / self.c,
                        diameter,
                    };
                    GeometricHorocCycle::TangencyCircle(circle)
                }
            }
            GeometricHorocCycle::TangencyCircle(circle) => {
                // TODO: do it similar with c or denom?
                let mapped_boundary = self.map(&x.boundary_point());
                match mapped_boundary {
                    BoundaryPoint::Infinity => {
                        let h = circle.diameter * self.c * self.c;
                        let one: T = MulIdentity::one();
                        GeometricHorocCycle::Line(one / h)
                    }
                    BoundaryPoint::Regular(boundary) => {
                        // case denom != 0
                        let denom = self.c * circle.boundary + self.d;
<<<<<<< HEAD
                        let diameter = circle.diameter / (denom * denom); // TODO: correct?
=======
                        let diameter = circle.diameter / (denom * denom); // TODO: not correct
>>>>>>> d5520be6
                        let circle = TangencyCircle { boundary, diameter };
                        GeometricHorocCycle::TangencyCircle(circle)
                    }
                }
            }
        }
    }
}

impl Drawable2d<f64> for GeometricHorocCycle<f64> {
    fn draw(&self, n_curve_points: usize) -> Vec<(f64, f64)> {
        match self {
            GeometricHorocCycle::Line(height) => {
                vec![
                    (-(n_curve_points as f64), *height),
                    (n_curve_points as f64, *height),
                ]
            }
            GeometricHorocCycle::TangencyCircle(tangency_circle) => {
                let eucl_circle = EuclideanCircle::from(tangency_circle);
                eucl_circle.draw(n_curve_points)
            }
        }
    }
}<|MERGE_RESOLUTION|>--- conflicted
+++ resolved
@@ -150,25 +150,17 @@
                 }
             }
             GeometricHorocCycle::TangencyCircle(circle) => {
-                // TODO: do it similar with c or denom?
-                let mapped_boundary = self.map(&x.boundary_point());
-                match mapped_boundary {
-                    BoundaryPoint::Infinity => {
-                        let h = circle.diameter * self.c * self.c;
-                        let one: T = MulIdentity::one();
-                        GeometricHorocCycle::Line(one / h)
-                    }
-                    BoundaryPoint::Regular(boundary) => {
-                        // case denom != 0
-                        let denom = self.c * circle.boundary + self.d;
-<<<<<<< HEAD
-                        let diameter = circle.diameter / (denom * denom); // TODO: correct?
-=======
-                        let diameter = circle.diameter / (denom * denom); // TODO: not correct
->>>>>>> d5520be6
-                        let circle = TangencyCircle { boundary, diameter };
-                        GeometricHorocCycle::TangencyCircle(circle)
-                    }
+                let denom = self.c * circle.boundary + self.d;
+                if denom.is_zero(Some(NUMERIC_THRESHOLD)) {
+                    let h = circle.diameter * self.c * self.c;
+                    let one: T = MulIdentity::one();
+                    GeometricHorocCycle::Line(one / h)
+                } else {
+                    let denom = self.c * circle.boundary + self.d;
+                    let diameter = circle.diameter / (denom * denom); // TODO: not correct
+                    let boundary = (self.a * circle.boundary + self.b) / denom;
+                    let circle = TangencyCircle { boundary, diameter };
+                    GeometricHorocCycle::TangencyCircle(circle)
                 }
             }
         }
